[![codecov](https://codecov.io/gh/tohwiket/brjud_bnmp/branch/main/graph/badge.svg?token=ELY4OK6V9A)](https://codecov.io/gh/tohwiket/brjud_bnmp)
![example workflow](https://github.com/tohwiket/brjud_bnmp/actions/workflows/bnmp.yml/badge.svg)

# BRJUD BNMP

Scraps data from Banco Nacional de Mandados de Prisão 2.0 (BNMP2) API.

## Why?
The current version of BNMPs portal is broken as it cannot return more than 10k documents on any given search. The export functionality is unable to retrieve more than 10k documents as well. Beyond that, the frontend is oftenly unstable. This inhibits the extraction of the database.

## About
Automatically extracts all the data available in the BNMP2 API through multiple queries. First it maps the API and calculates what queries will be needed to extract all data available, does the bulk data extraction and then saves detailed data from each document.

## Usage
### Requirements
This program needs a functionining Postgresql database to work. The database configuration parameters must be included in the `db\database.yml` file.

### Install required packages
```
python3 -m pip install -r requirements.txt
```

<<<<<<< HEAD
### Update your cookies!
This program also depends on a updated cookie extracted from the BNMP API search headers. It must be placed in the `utils\config.yml` file.

### Test your copy
```
python3 -m pytest --cov=./ --cov-config .coveragerc
```

## Sample usage
```
import BNMP
bulk = BNMP.BulkScraper()
bulk.start()
details = BNMP.DetailsScraper()
details.start()
```

## Note about server failures
The BNMP API may give error responses due to service instability. There is no workarounds for now, just re-run the program and it will continue from where it stoped.
=======
### Note about usage and testing
This program also depends on a updated cookie extracted from the BNMP API search headers. It must be placed in the `utils\params.py` file.

### Note about server failures
The BNMP API may give error responses due to service instability. There is no workaround for now, just re-run the program and it will continue from where it stoped.
>>>>>>> 173b7e95
<|MERGE_RESOLUTION|>--- conflicted
+++ resolved
@@ -20,7 +20,6 @@
 python3 -m pip install -r requirements.txt
 ```
 
-<<<<<<< HEAD
 ### Update your cookies!
 This program also depends on a updated cookie extracted from the BNMP API search headers. It must be placed in the `utils\config.yml` file.
 
@@ -39,11 +38,4 @@
 ```
 
 ## Note about server failures
-The BNMP API may give error responses due to service instability. There is no workarounds for now, just re-run the program and it will continue from where it stoped.
-=======
-### Note about usage and testing
-This program also depends on a updated cookie extracted from the BNMP API search headers. It must be placed in the `utils\params.py` file.
-
-### Note about server failures
-The BNMP API may give error responses due to service instability. There is no workaround for now, just re-run the program and it will continue from where it stoped.
->>>>>>> 173b7e95
+The BNMP API may give error responses due to service instability. There is no workarounds for now, just re-run the program and it will continue from where it stoped.